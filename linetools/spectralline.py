--- conflicted
+++ resolved
@@ -101,24 +101,15 @@
         answer : bool
           True if a match, else False
         '''
-<<<<<<< HEAD
         coord = None
-        if isinstance(inp,SpectralLine):
-=======
         if isinstance(inp, SpectralLine):
->>>>>>> 8b0c7bc2
             wrest = inp.wrest
             z = inp.attrib['z']
             if Zion is None:
                 Zion = (inp.data['Z'], inp.data['ion'])
             if RADec is None:
-<<<<<<< HEAD
                 coord = inp.attrib['coord']
-        elif isinstance(inp,tuple):
-=======
-                RADec = (inp.attrib['RA'], inp.attrib['Dec'])
         elif isinstance(inp, tuple):
->>>>>>> 8b0c7bc2
             z = inp[0]
             wrest = inp[1]
         else:
@@ -424,11 +415,6 @@
 
     Parameters
     ----------
-<<<<<<< HEAD
-    abs_lines : list 
-      of AbsLine Objects
-    '''
-=======
     all_wrest : list of lines
     llist : LineList
 
@@ -436,7 +422,6 @@
     -------
     abs_lines : list of AbsLine Objects
     """
->>>>>>> 8b0c7bc2
     # Find unique lines
     wrestv =  np.array([iwrest.value for iwrest in all_wrest]) 
     uniq_wrest = np.unique( wrestv )
